/* ----------------------------------------------------------------------------
 *         SAM Software Package License
 * ----------------------------------------------------------------------------
 * Copyright (c) 2012, Atmel Corporation
 *
 * All rights reserved.
 *
 * Redistribution and use in source and binary forms, with or without
 * modification, are permitted provided that the following condition is met:
 *
 * - Redistributions of source code must retain the above copyright notice,
 * this list of conditions and the disclaimer below.
 *
 * Atmel's name may not be used to endorse or promote products derived from
 * this software without specific prior written permission.
 *
 * DISCLAIMER: THIS SOFTWARE IS PROVIDED BY ATMEL "AS IS" AND ANY EXPRESS OR
 * IMPLIED WARRANTIES, INCLUDING, BUT NOT LIMITED TO, THE IMPLIED WARRANTIES OF
 * MERCHANTABILITY, FITNESS FOR A PARTICULAR PURPOSE AND NON-INFRINGEMENT ARE
 * DISCLAIMED. IN NO EVENT SHALL ATMEL BE LIABLE FOR ANY DIRECT, INDIRECT,
 * INCIDENTAL, SPECIAL, EXEMPLARY, OR CONSEQUENTIAL DAMAGES (INCLUDING, BUT NOT
 * LIMITED TO, PROCUREMENT OF SUBSTITUTE GOODS OR SERVICES; LOSS OF USE, DATA,
 * OR PROFITS; OR BUSINESS INTERRUPTION) HOWEVER CAUSED AND ON ANY THEORY OF
 * LIABILITY, WHETHER IN CONTRACT, STRICT LIABILITY, OR TORT (INCLUDING
 * NEGLIGENCE OR OTHERWISE) ARISING IN ANY WAY OUT OF THE USE OF THIS SOFTWARE,
 * EVEN IF ADVISED OF THE POSSIBILITY OF SUCH DAMAGE.
 * ----------------------------------------------------------------------------
 */

OUTPUT_FORMAT("elf32-littlearm", "elf32-littlearm", "elf32-littlearm")
OUTPUT_ARCH(arm)
SEARCH_DIR(.)

/* Memory Spaces Definitions */
MEMORY
{
	rom (rx)    : ORIGIN = 0x00080000, LENGTH = 0x00080000 /* Flash, 512K */
	sram0 (rwx) : ORIGIN = 0x20000000, LENGTH = 0x00010000 /* sram0, 64K */
	sram1 (rwx) : ORIGIN = 0x20080000, LENGTH = 0x00008000 /* sram1, 32K */
	ram (rwx)   : ORIGIN = 0x20070000, LENGTH = 0x00018000 /* sram, 96K */
}

<<<<<<< HEAD
/* The stack size used by the application. NOTE: you need to adjust  */
STACK_SIZE = DEFINED(STACK_SIZE) ? STACK_SIZE : 0x8000 ;

=======
>>>>>>> adac7b8f
/* Section Definitions */
SECTIONS
{
    .text :
    {
        . = ALIGN(4);
        _sfixed = .;
        KEEP(*(.vectors .vectors.*))
        *(.text .text.* .gnu.linkonce.t.*)
        *(.glue_7t) *(.glue_7)
        *(.rodata .rodata* .gnu.linkonce.r.*)
        *(.ARM.extab* .gnu.linkonce.armextab.*)

        /* Support C constructors, and C destructors in both user code
           and the C library. This also provides support for C++ code. */
        . = ALIGN(4);
        KEEP(*(.init))
        . = ALIGN(4);
        __preinit_array_start = .;
        KEEP (*(.preinit_array))
        __preinit_array_end = .;

        . = ALIGN(4);
        __init_array_start = .;
        KEEP (*(SORT(.init_array.*)))
        KEEP (*(.init_array))
        __init_array_end = .;

        . = ALIGN(0x4);
        KEEP (*crtbegin.o(.ctors))
        KEEP (*(EXCLUDE_FILE (*crtend.o) .ctors))
        KEEP (*(SORT(.ctors.*)))
        KEEP (*crtend.o(.ctors))

        . = ALIGN(4);
        KEEP(*(.fini))

        . = ALIGN(4);
        __fini_array_start = .;
        KEEP (*(.fini_array))
        KEEP (*(SORT(.fini_array.*)))
        __fini_array_end = .;

        KEEP (*crtbegin.o(.dtors))
        KEEP (*(EXCLUDE_FILE (*crtend.o) .dtors))
        KEEP (*(SORT(.dtors.*)))
        KEEP (*crtend.o(.dtors))

        . = ALIGN(4);
        _efixed = .;            /* End of text section */
    } > rom

    /* .ARM.exidx is sorted, so has to go in its own output section.  */
    PROVIDE_HIDDEN (__exidx_start = .);
    .ARM.exidx :
    {
      *(.ARM.exidx* .gnu.linkonce.armexidx.*)
    } > rom
    PROVIDE_HIDDEN (__exidx_end = .);

    . = ALIGN(4);
    _etext = .;

    .relocate : AT (_etext)
    {
        . = ALIGN(4);
        _srelocate = .;
        *(.ramfunc .ramfunc.*);
        *(.data .data.*);
        . = ALIGN(4);
        _erelocate = .;
    } > ram

    /* .bss section which is used for uninitialized data */
    .bss ALIGN(4) (NOLOAD) :
    {
        . = ALIGN(4);
        _sbss = . ;
        _szero = .;
        *(.bss .bss.*)
        *(COMMON)
        . = ALIGN(4);
        _ebss = . ;
        _ezero = .;
    } > ram

    . = ALIGN(4);
    _end = . ;

    /* .stack_dummy section doesn't contains any symbols. It is only
       used for linker to calculate size of stack sections, and assign
       values to stack symbols later */
    .stack_dummy :
    {
        *(.stack*)
    } > ram

    /* Set stack top to end of ram, and stack limit move down by
     * size of stack_dummy section */
    __StackTop = ORIGIN(ram) + LENGTH(ram);
    __StackLimit = __StackTop - SIZEOF(.stack_dummy);
    PROVIDE(_sstack = __StackLimit);
    PROVIDE(_estack = __StackTop);
}<|MERGE_RESOLUTION|>--- conflicted
+++ resolved
@@ -40,12 +40,6 @@
 	ram (rwx)   : ORIGIN = 0x20070000, LENGTH = 0x00018000 /* sram, 96K */
 }
 
-<<<<<<< HEAD
-/* The stack size used by the application. NOTE: you need to adjust  */
-STACK_SIZE = DEFINED(STACK_SIZE) ? STACK_SIZE : 0x8000 ;
-
-=======
->>>>>>> adac7b8f
 /* Section Definitions */
 SECTIONS
 {
